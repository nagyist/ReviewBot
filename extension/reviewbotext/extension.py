from django.conf import settings
from django.contrib.auth import login
from django.contrib.auth.models import User
from django.contrib.sites.models import Site
from django.core.exceptions import ObjectDoesNotExist
from django.http import HttpRequest
from django.utils.importlib import import_module

from celery import Celery
from djblets.siteconfig.models import SiteConfiguration
from djblets.webapi.resources import (register_resource_for_model,
                                      unregister_resource_for_model)

from reviewboard.extensions.base import Extension
from reviewboard.extensions.hooks import (DiffViewerActionHook,
                                          ReviewRequestActionHook,
                                          TemplateHook)

from reviewbotext.handlers import SignalHandlers
from reviewbotext.models import Tool
from reviewbotext.resources import tool_resource


class ReviewBotExtension(Extension):
    """An extension for communicating with Review Bot"""
    metadata = {
        'Name': 'Review Bot',
<<<<<<< HEAD
        'Author': 'Steven MacLeod',
=======
        'Summary': 'Performs automated analysis and review on code posted '
                   'to Review Board.',
        'Author': 'Review Board',
        'Author-URL': 'http://www.reviewboard.org/',
>>>>>>> 88ccf291
    }

    is_configurable = True
    has_admin_site = True

<<<<<<< HEAD
    resources = [
        tool_resource,
    ]

=======
>>>>>>> 88ccf291
    default_settings = {
        'ship_it': False,
        'comment_unmodified': False,
        'open_issues': False,
        'BROKER_URL': '',
        'user': None,
        'max_comments': 30,
    }
<<<<<<< HEAD
=======

    resources = [
        review_bot_review_resource,
        review_bot_tool_resource,
    ]
>>>>>>> 88ccf291

    def initialize(self):
        self.celery = Celery('reviewbot.tasks')
<<<<<<< HEAD
        self.signal_handlers = SignalHandlers(self)
        # register_resource_for_model(Tool, review_bot_tool_resource)
        # self.add_action_hooks()
        # self.template_hook = TemplateHook(self, 'base-scripts-post',
        #                                   'reviewbot_hook_action.html')

    # def add_action_hooks(self):
    #     actions = [{
    #         'id': 'reviewbot-link',
    #         'label': 'Review Bot',
    #         'url': '#'
    #     }]
    #     self.review_action_hook = ReviewRequestActionHook(self,
    #                                                       actions=actions)
    #     self.diff_action_hook = DiffViewerActionHook(self, actions=actions)

    def shutdown(self):
        self.signal_handlers.disconnect()
        # unregister_resource_for_model(Tool)
        super(ReviewBotExtension, self).shutdown()
=======
        SignalHandlers(self)
>>>>>>> 88ccf291

    def notify(self, request_payload, selected_tools=None):
        """Add the request to the queue."""

        self.celery.conf.BROKER_URL = self.settings['BROKER_URL']

        review_settings = {
            'max_comments': self.settings['max_comments'],
        }
        payload = {
            'request': request_payload,
            'review_settings': review_settings,
            'session': self._login_user(self.settings['user']),
            'url': self._rb_url(),
        }

        if (selected_tools is not None):
            tools = []
            for tool in selected_tools:
            # Double-check that the tool can be run manually in case
            # this setting was changed between trigger time and queue time.
                try:
                    tools.append(
                        Tool.objects.get(id=tool['id'],
                                                  allow_run_manually=True))
                except ObjectDoesNotExist:
                    pass
        else:
            tools = Tool.objects.filter(enabled=True,
                                                 run_automatically=True)

        for tool in tools:
            review_settings['ship_it'] = tool.ship_it
            review_settings['comment_unmodified'] = tool.comment_unmodified
            review_settings['open_issues'] = tool.open_issues
            payload['review_settings'] = review_settings

            try:
                self.celery.send_task(
                    "reviewbot.tasks.ProcessReviewRequest",
                    [payload, tool.tool_settings],
                    queue='%s.%s' % (tool.entry_point, tool.version))
            except:
                raise

    def _login_user(self, user_id):
        """
        Login as specified user, does not depend on auth backend (hopefully).

        This is based on Client.login() with a small hack that does not
        require the call to authenticate().

        Will return the session id of the login.
        """
        user = User.objects.get(pk=user_id)
        user.backend = 'reviewboard.accounts.backends.StandardAuthBackend'
        engine = import_module(settings.SESSION_ENGINE)

        # Create a fake request to store login details.
        request = HttpRequest()
        request.session = engine.SessionStore()
        login(request, user)
        request.session.save()
        return request.session.session_key

    def send_refresh_tools(self):
        """Request workers to update tool list."""
        self.celery.conf.BROKER_URL = self.settings['BROKER_URL']
        payload = {
            'session': self._login_user(self.settings['user']),
            'url': self._rb_url(),
        }
        self.celery.control.broadcast('update_tools_list', payload=payload)

    def _rb_url(self):
        """Returns a valid reviewbot url including http protocol."""
        protocol = SiteConfiguration.objects.get_current().get(
            "site_domain_method")
        domain = Site.objects.get_current().domain
        return '%s://%s%s' % (protocol, domain, settings.SITE_ROOT)<|MERGE_RESOLUTION|>--- conflicted
+++ resolved
@@ -25,26 +25,19 @@
     """An extension for communicating with Review Bot"""
     metadata = {
         'Name': 'Review Bot',
-<<<<<<< HEAD
-        'Author': 'Steven MacLeod',
-=======
         'Summary': 'Performs automated analysis and review on code posted '
                    'to Review Board.',
         'Author': 'Review Board',
         'Author-URL': 'http://www.reviewboard.org/',
->>>>>>> 88ccf291
     }
 
     is_configurable = True
     has_admin_site = True
 
-<<<<<<< HEAD
     resources = [
         tool_resource,
     ]
 
-=======
->>>>>>> 88ccf291
     default_settings = {
         'ship_it': False,
         'comment_unmodified': False,
@@ -53,19 +46,10 @@
         'user': None,
         'max_comments': 30,
     }
-<<<<<<< HEAD
-=======
-
-    resources = [
-        review_bot_review_resource,
-        review_bot_tool_resource,
-    ]
->>>>>>> 88ccf291
 
     def initialize(self):
         self.celery = Celery('reviewbot.tasks')
-<<<<<<< HEAD
-        self.signal_handlers = SignalHandlers(self)
+        SignalHandlers(self)
         # register_resource_for_model(Tool, review_bot_tool_resource)
         # self.add_action_hooks()
         # self.template_hook = TemplateHook(self, 'base-scripts-post',
@@ -81,13 +65,6 @@
     #                                                       actions=actions)
     #     self.diff_action_hook = DiffViewerActionHook(self, actions=actions)
 
-    def shutdown(self):
-        self.signal_handlers.disconnect()
-        # unregister_resource_for_model(Tool)
-        super(ReviewBotExtension, self).shutdown()
-=======
-        SignalHandlers(self)
->>>>>>> 88ccf291
 
     def notify(self, request_payload, selected_tools=None):
         """Add the request to the queue."""
