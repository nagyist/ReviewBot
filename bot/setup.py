#!/usr/bin/env python
from setuptools import find_packages, setup

from reviewbot import get_package_version


<<<<<<< HEAD
VERSION = "1.0"

setup(
    name="ReviewBot",
    version=VERSION,
    license="MIT",
=======
PACKAGE_NAME = "ReviewBot"


setup(
    name=PACKAGE_NAME,
    version=get_package_version(),
>>>>>>> 88ccf291
    description="ReviewBot, the automated code reviewer",
    author="Steven MacLeod",
    author_email="steven@smacleod.ca",
    maintainer="Steven MacLeod",
    maintainer_email="steven@smacleod.ca",
    packages=find_packages(),
    entry_points={
        'console_scripts': [
            'reviewbot = reviewbot.celery:main'
        ],
        'reviewbot.tools': [
            'buildbot = reviewbot.tools.buildbot:BuildBotTool',
            'cppcheck = reviewbot.tools.cppcheck:CPPCheckTool',
            'cpplint = reviewbot.tools.cpplint:CPPLintTool',
            'pep8 = reviewbot.tools.pep8:PEP8Tool',
            'pyflakes = reviewbot.tools.pyflakes:PyflakesTool',
        ],
    },
    install_requires=[
        'rbtools>=0.5.2',
        'buildbot>=0.8.7',
        'celery>=3.0',
        'cpplint>=0.0.3',
        'pep8>=0.7.0',
        'pyflakes>=0.5.0',
<<<<<<< HEAD
    ],
    classifiers=[
        "Development Status :: 4 - Beta",
        "Environment :: Console",
        "Intended Audience :: Developers",
        "License :: OSI Approved :: MIT License",
        "Operating System :: OS Independent",
        "Programming Language :: Python",
        "Topic :: Software Development",
    ],
)
=======
        'RBTools>=0.6.0',
    ],)
>>>>>>> 88ccf291
<|MERGE_RESOLUTION|>--- conflicted
+++ resolved
@@ -4,21 +4,13 @@
 from reviewbot import get_package_version
 
 
-<<<<<<< HEAD
-VERSION = "1.0"
-
-setup(
-    name="ReviewBot",
-    version=VERSION,
-    license="MIT",
-=======
 PACKAGE_NAME = "ReviewBot"
 
 
 setup(
     name=PACKAGE_NAME,
     version=get_package_version(),
->>>>>>> 88ccf291
+    license="MIT",
     description="ReviewBot, the automated code reviewer",
     author="Steven MacLeod",
     author_email="steven@smacleod.ca",
@@ -38,13 +30,12 @@
         ],
     },
     install_requires=[
-        'rbtools>=0.5.2',
         'buildbot>=0.8.7',
         'celery>=3.0',
         'cpplint>=0.0.3',
         'pep8>=0.7.0',
         'pyflakes>=0.5.0',
-<<<<<<< HEAD
+        'RBTools>=0.6.0',
     ],
     classifiers=[
         "Development Status :: 4 - Beta",
@@ -55,8 +46,4 @@
         "Programming Language :: Python",
         "Topic :: Software Development",
     ],
-)
-=======
-        'RBTools>=0.6.0',
-    ],)
->>>>>>> 88ccf291
+)